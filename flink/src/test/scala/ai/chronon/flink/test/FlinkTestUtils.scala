package ai.chronon.flink.test

import ai.chronon.api.Accuracy
import ai.chronon.api.Builders
import ai.chronon.api.Extensions.WindowOps
import ai.chronon.api.Extensions.WindowUtils
import ai.chronon.api.GroupBy
import ai.chronon.api.GroupByServingInfo
import ai.chronon.api.Operation
import ai.chronon.api.PartitionSpec
import ai.chronon.api.ScalaJavaConversions.JListOps
import ai.chronon.api.TimeUnit
import ai.chronon.api.Window
import ai.chronon.flink.AsyncKVStoreWriter
import ai.chronon.flink.FlinkSource
import ai.chronon.flink.types.WriteResponse
import ai.chronon.online.Api
import ai.chronon.online.Extensions.StructTypeOps
import ai.chronon.online.GroupByServingInfoParsed
import ai.chronon.online.KVStore
import org.apache.flink.api.common.eventtime.SerializableTimestampAssigner
import org.apache.flink.api.common.eventtime.WatermarkStrategy
import org.apache.flink.streaming.api.datastream.SingleOutputStreamOperator
import org.apache.flink.streaming.api.environment.StreamExecutionEnvironment
import org.apache.flink.streaming.api.functions.sink.SinkFunction
import org.apache.spark.sql.types.StructType
import org.mockito.ArgumentMatchers
import org.mockito.Mockito.when
import org.mockito.Mockito.withSettings
import org.scalatestplus.mockito.MockitoSugar.mock

import java.time.Duration
import java.util
import java.util.Collections
import scala.concurrent.ExecutionContext
import scala.concurrent.ExecutionContextExecutor
import scala.concurrent.Future
import scala.jdk.CollectionConverters.asScalaBufferConverter

case class E2ETestEvent(id: String, int_val: Int, double_val: Double, created: Long)

class E2EEventSource(mockEvents: Seq[E2ETestEvent]) extends FlinkSource[E2ETestEvent] {

<<<<<<< HEAD
  override def getDataStream(topic: String, groupName: String)(env: StreamExecutionEnvironment,
                                                               parallelism: Int): SingleOutputStreamOperator[E2ETestEvent] = {
=======
  override def getDataStream(topic: String, groupName: String)(
      env: StreamExecutionEnvironment,
      parallelism: Int): SingleOutputStreamOperator[E2ETestEvent] = {
>>>>>>> 32d90825
    env.fromCollection(mockEvents.toJava)
  }
}

class WatermarkedE2EEventSource(mockEvents: Seq[E2ETestEvent]) extends FlinkSource[E2ETestEvent] {
  def watermarkStrategy: WatermarkStrategy[E2ETestEvent] =
    WatermarkStrategy
      .forBoundedOutOfOrderness[E2ETestEvent](Duration.ofSeconds(5))
      .withTimestampAssigner(new SerializableTimestampAssigner[E2ETestEvent] {
        override def extractTimestamp(event: E2ETestEvent, previousElementTimestamp: Long): Long =
          event.created
      })
<<<<<<< HEAD
  override def getDataStream(topic: String, groupName: String)(env: StreamExecutionEnvironment,
                                                               parallelism: Int): SingleOutputStreamOperator[E2ETestEvent] = {
=======
  override def getDataStream(topic: String, groupName: String)(
      env: StreamExecutionEnvironment,
      parallelism: Int): SingleOutputStreamOperator[E2ETestEvent] = {
>>>>>>> 32d90825
    env.fromCollection(mockEvents.toJava).assignTimestampsAndWatermarks(watermarkStrategy)
  }
}

class MockAsyncKVStoreWriter(mockResults: Seq[Boolean], onlineImpl: Api, featureGroup: String)
    extends AsyncKVStoreWriter(onlineImpl, featureGroup) {
  override def getKVStore: KVStore = {
    implicit val ec: ExecutionContextExecutor = ExecutionContext.global
    val mockKvStore = mock[KVStore](withSettings().serializable())
    when(mockKvStore.multiPut(ArgumentMatchers.any[Seq[KVStore.PutRequest]]))
      .thenReturn(Future(mockResults))
    mockKvStore
  }
}

class CollectSink extends SinkFunction[WriteResponse] {
  override def invoke(value: WriteResponse, context: SinkFunction.Context): Unit = {
    CollectSink.values.add(value)
  }
}

object CollectSink {
  // must be static
  val values: util.List[WriteResponse] = Collections.synchronizedList(new util.ArrayList())
}

object FlinkTestUtils {
  def makeTestGroupByServingInfoParsed(groupBy: GroupBy,
                                       inputSchema: StructType,
                                       outputSchema: StructType): GroupByServingInfoParsed = {
    val groupByServingInfo = new GroupByServingInfo()
    groupByServingInfo.setGroupBy(groupBy)

    // Set input avro schema for groupByServingInfo
    groupByServingInfo.setInputAvroSchema(
      inputSchema.toAvroSchema("Input").toString(true)
    )

    // Set key avro schema for groupByServingInfo
    groupByServingInfo.setKeyAvroSchema(
      StructType(
        groupBy.keyColumns.asScala.map { keyCol =>
          val keyColStructType = outputSchema.fields.find(field => field.name == keyCol)
          keyColStructType match {
            case Some(col) => col
            case None =>
              throw new IllegalArgumentException(s"Missing key col from output schema: $keyCol")
          }
        }
      ).toAvroSchema("Key")
        .toString(true)
    )

    // Set value avro schema for groupByServingInfo
    val aggInputColNames = groupBy.aggregations.asScala.map(_.inputColumn).toList
    groupByServingInfo.setSelectedAvroSchema(
      StructType(outputSchema.fields.filter(field => aggInputColNames.contains(field.name)))
        .toAvroSchema("Value")
        .toString(true)
    )
    new GroupByServingInfoParsed(
      groupByServingInfo,
      PartitionSpec(format = "yyyy-MM-dd", spanMillis = WindowUtils.Day.millis)
    )
  }

  def makeGroupBy(keyColumns: Seq[String], filters: Seq[String] = Seq.empty): GroupBy =
    Builders.GroupBy(
      sources = Seq(
        Builders.Source.events(
          table = "events.my_stream_raw",
          topic = "events.my_stream",
          query = Builders.Query(
            selects = Map(
              "id" -> "id",
              "int_val" -> "int_val",
              "double_val" -> "double_val"
            ),
            wheres = filters,
            timeColumn = "created",
            startPartition = "20231106"
          )
        )
      ),
      keyColumns = keyColumns,
      aggregations = Seq(
        Builders.Aggregation(
          operation = Operation.SUM,
          inputColumn = "double_val",
          windows = Seq(
            new Window(1, TimeUnit.DAYS)
          )
        )
      ),
      metaData = Builders.MetaData(
        name = "e2e-count"
      ),
      accuracy = Accuracy.TEMPORAL
    )
}<|MERGE_RESOLUTION|>--- conflicted
+++ resolved
@@ -41,14 +41,9 @@
 
 class E2EEventSource(mockEvents: Seq[E2ETestEvent]) extends FlinkSource[E2ETestEvent] {
 
-<<<<<<< HEAD
-  override def getDataStream(topic: String, groupName: String)(env: StreamExecutionEnvironment,
-                                                               parallelism: Int): SingleOutputStreamOperator[E2ETestEvent] = {
-=======
   override def getDataStream(topic: String, groupName: String)(
       env: StreamExecutionEnvironment,
       parallelism: Int): SingleOutputStreamOperator[E2ETestEvent] = {
->>>>>>> 32d90825
     env.fromCollection(mockEvents.toJava)
   }
 }
@@ -61,14 +56,9 @@
         override def extractTimestamp(event: E2ETestEvent, previousElementTimestamp: Long): Long =
           event.created
       })
-<<<<<<< HEAD
-  override def getDataStream(topic: String, groupName: String)(env: StreamExecutionEnvironment,
-                                                               parallelism: Int): SingleOutputStreamOperator[E2ETestEvent] = {
-=======
   override def getDataStream(topic: String, groupName: String)(
       env: StreamExecutionEnvironment,
       parallelism: Int): SingleOutputStreamOperator[E2ETestEvent] = {
->>>>>>> 32d90825
     env.fromCollection(mockEvents.toJava).assignTimestampsAndWatermarks(watermarkStrategy)
   }
 }
