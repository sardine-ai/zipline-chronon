--- conflicted
+++ resolved
@@ -14,10 +14,6 @@
 import ai.chronon.flink.window.AlwaysFireOnElementTrigger
 import ai.chronon.flink.window.FlinkRowAggProcessFunction
 import ai.chronon.flink.window.FlinkRowAggregationFunction
-<<<<<<< HEAD
-
-=======
->>>>>>> 32d90825
 import ai.chronon.flink.window.KeySelectorBuilder
 import ai.chronon.online.Api
 import ai.chronon.online.GroupByServingInfoParsed
@@ -192,11 +188,7 @@
     val trigger = new AlwaysFireOnElementTrigger()
 
     // We use Flink "Side Outputs" to track any late events that aren't computed.
-<<<<<<< HEAD
-    val tilingLateEventsTag = new OutputTag[Map[String, Any]]("tiling-late-events")
-=======
     val tilingLateEventsTag = new OutputTag[Map[String, Any]]("tiling-late-events") {}
->>>>>>> 32d90825
 
     // The tiling operator works the following way:
     // 1. Input: Spark expression eval (previous operator)
