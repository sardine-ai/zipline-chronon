--- conflicted
+++ resolved
@@ -177,7 +177,6 @@
     libraryDependencies ++= spark_all
   )
 
-<<<<<<< HEAD
 // Webpack integration for frontend
 lazy val buildFrontend = taskKey[Unit]("Build frontend")
 
@@ -199,10 +198,10 @@
         println("Copying frontend assets to /webservice/public...")
         val buildDir = file("frontend/build")
         val publicDir = file("webservice/public")
-        
+
         // Clean the target directory if needed
         IO.delete(publicDir)
-        
+
         // Copy the build files to the public folder
         IO.copyDirectory(buildDir, publicDir)
       } else {
@@ -211,10 +210,7 @@
     }
   )
 
-lazy val webservice = (project in file("webservice"))
-=======
 lazy val hub = (project in file("hub"))
->>>>>>> a68cf26c
   .enablePlugins(PlayScala)
   .settings(
     name := "hub",
