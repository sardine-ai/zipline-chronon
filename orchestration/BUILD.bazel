--- conflicted
+++ resolved
@@ -4,11 +4,7 @@
     visibility = ["//visibility:public"],
     deps = _VERTX_DEPS + [
         "//api:lib",
-<<<<<<< HEAD
-        "//api:thrift",
-=======
         "//api:thrift_java",
->>>>>>> 32d90825
         "//online:lib",
         scala_artifact("org.apache.logging.log4j:log4j-api-scala"),
         maven_artifact("org.apache.logging.log4j:log4j-core"),
