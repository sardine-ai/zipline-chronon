load("@rules_jvm_external//:specs.bzl", "maven")
load(":defs.bzl", "repository")

spark_repository = repository(
    name = "spark",
    provided = True,
    artifacts = [
        # Spark artifacts - for scala 2.12
        "org.apache.spark:spark-sql_2.12:3.5.1",
        "org.apache.spark:spark-hive_2.12:3.5.1",
        "org.apache.spark:spark-streaming_2.12:3.5.1",
        "org.apache.spark:spark-avro_2.12:3.5.1",

        # Hive dependencies
        "org.apache.hive:hive-metastore:2.3.9",
<<<<<<< HEAD
        "org.apache.hive:hive-exec:2.3.9",
=======
>>>>>>> 32d90825
        "org.apache.curator:apache-curator:5.5.0",
    ],
    excluded_artifacts = [
        # Exclude commons-cli as it's picking up old 1.2 version which conflicts with our
        # Flink runtime as it needs 1.5.0 otherwise we run into this error
        # java.lang.NoSuchMethodError: 'org.apache.commons.cli.Option$Builder org.apache.commons.cli.Option.builder(java.lang.String)'
        "commons-cli:commons-cli",
        # Spark is picking up old 3.3.0 version which conflicts with our
        # Aggregator module as it needs latest 6.6.1 version.
        "org.apache.datasketches:datasketches-memory",
        "org.apache.datasketches:datasketches-java",
        "com.google.protobuf:protobuf-java",
        "com.google.protobuf:protobuf-util",
        "com.google.guava:guava",
        "org.apache.orc:orc-core",
        "org.apache.orc:orc-mapreduce",
        # Exclude rocksdb from the assembled JARs that pull this in (e.g. flink, cloud_gcp) as we want to exclude
        # the rockdb library and rely on those part of the dist / env
        # Else we hit an error - NoSuchMethodError: 'void org.rocksdb.WriteBatch.remove
        "org.rocksdb:rocksdbjni",
    ],
)<|MERGE_RESOLUTION|>--- conflicted
+++ resolved
@@ -13,10 +13,6 @@
 
         # Hive dependencies
         "org.apache.hive:hive-metastore:2.3.9",
-<<<<<<< HEAD
-        "org.apache.hive:hive-exec:2.3.9",
-=======
->>>>>>> 32d90825
         "org.apache.curator:apache-curator:5.5.0",
     ],
     excluded_artifacts = [
