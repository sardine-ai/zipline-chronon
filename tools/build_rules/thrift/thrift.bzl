--- conflicted
+++ resolved
@@ -18,10 +18,6 @@
             inputs = [src_file],
             executable = thrift_path,
             arguments = [
-<<<<<<< HEAD
-                "-strict",
-=======
->>>>>>> 32d90825
                 "--gen",
                 "java:generated_annotations=undated",
                 "-out",
@@ -88,13 +84,8 @@
 
     return output_directories
 
-<<<<<<< HEAD
-_thrift_java_library = rule(
-    implementation = _thrift_java_library_impl,
-=======
 _thrift_gen_library = rule(
     implementation = _thrift_gen_library_impl,
->>>>>>> 32d90825
     attrs = {
         "srcs": attr.label_list(
             allow_files = [".thrift"],
@@ -116,10 +107,7 @@
         name = name,
         srcs = srcs,
         thrift_binary = select({
-<<<<<<< HEAD
-=======
             "@platforms//os:macos": "/opt/homebrew/bin/thrift",
->>>>>>> 32d90825
             "//conditions:default": "/usr/local/bin/thrift",
         }),
         **kwargs
