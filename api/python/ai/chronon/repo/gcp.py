import base64
import json
import multiprocessing
import os
from typing import List
from urllib.parse import urlparse

import crcmod
from google.cloud import storage

from ai.chronon.logger import get_logger
from ai.chronon.repo.constants import ROUTES, ZIPLINE_DIRECTORY
from ai.chronon.repo.default_runner import Runner
from ai.chronon.repo.utils import (
    JobType,
    check_call,
    check_output,
    extract_filename_from_path,
    get_customer_warehouse_bucket,
    get_environ_arg,
    retry_decorator,
    split_date_range,
)

LOG = get_logger()

# GCP DATAPROC SPECIFIC CONSTANTS
DATAPROC_ENTRY = "ai.chronon.integrations.cloud_gcp.DataprocSubmitter"
ZIPLINE_GCP_JAR_DEFAULT = "cloud_gcp_lib_deploy.jar"
ZIPLINE_GCP_ONLINE_CLASS_DEFAULT = "ai.chronon.integrations.cloud_gcp.GcpApiImpl"
ZIPLINE_GCP_FLINK_JAR_DEFAULT = "flink_assembly_deploy.jar"
ZIPLINE_GCP_SERVICE_JAR = "service_assembly_deploy.jar"


class GcpRunner(Runner):
    def __init__(self, args):
        self._remote_artifact_prefix = args.get("artifact_prefix")
        if not self._remote_artifact_prefix:
            raise ValueError("GCP artifact prefix not set.")

        self._version = args.get("version")
        gcp_jar_path = GcpRunner.download_zipline_dataproc_jar(
            self._remote_artifact_prefix,
            ZIPLINE_DIRECTORY,
            self._version,
            ZIPLINE_GCP_JAR_DEFAULT,
        )
        service_jar_path = GcpRunner.download_zipline_dataproc_jar(
            self._remote_artifact_prefix,
            ZIPLINE_DIRECTORY,
            self._version,
            ZIPLINE_GCP_SERVICE_JAR,
        )
        jar_path = (
            f"{service_jar_path}:{gcp_jar_path}"
            if args["mode"] == "fetch"
            else gcp_jar_path
        )

        self._args = args

        super().__init__(args, os.path.expanduser(jar_path))

    @staticmethod
    def get_gcp_project_id() -> str:
        return get_environ_arg("GCP_PROJECT_ID")

    @staticmethod
    def get_gcp_bigtable_instance_id() -> str:
        return get_environ_arg("GCP_BIGTABLE_INSTANCE_ID")

    @staticmethod
    def get_gcp_region_id() -> str:
        return get_environ_arg("GCP_REGION")

    @staticmethod
    @retry_decorator(retries=2, backoff=5)
    def download_gcs_blob(remote_file_name, destination_file_name):
        """Downloads a blob from the bucket."""
        parsed = urlparse(remote_file_name)
        bucket_name = parsed.netloc
        source_blob_name = parsed.path.lstrip("/")
        try:
            storage_client = storage.Client(project=GcpRunner.get_gcp_project_id())
            bucket = storage_client.bucket(bucket_name)
            blob = bucket.blob(source_blob_name)
            blob.download_to_filename(destination_file_name)
            print(
                "Downloaded storage object {} from bucket {} to local file {}.".format(
                    source_blob_name, bucket_name, destination_file_name
                )
            )
        except Exception as e:
            raise RuntimeError(
                f"Failed to download {source_blob_name}: {str(e)}"
            ) from e

    @staticmethod
    @retry_decorator(retries=2, backoff=5)
    def upload_gcs_blob(bucket_name, source_file_name, destination_blob_name):
        """Uploads a file to the bucket."""

        try:
            storage_client = storage.Client(project=GcpRunner.get_gcp_project_id())
            bucket = storage_client.bucket(bucket_name)
            blob = bucket.blob(destination_blob_name)
            blob.upload_from_filename(source_file_name)

            destination_uri = f"gs://{bucket_name}/{destination_blob_name}"
            print(f"File {source_file_name} uploaded to {destination_uri}.")
            return destination_uri
        except Exception as e:
            raise RuntimeError(f"Failed to upload {source_file_name}: {str(e)}") from e

    @staticmethod
    def get_gcs_file_hash(remote_file_path: str) -> str:
        """
        Get the hash of a file stored in Google Cloud Storage.
        """
        parsed = urlparse(remote_file_path)
        storage_client = storage.Client(project=GcpRunner.get_gcp_project_id())
        bucket_name = parsed.netloc
        blob_name = parsed.path.lstrip("/")
        bucket = storage_client.bucket(bucket_name)
        blob = bucket.get_blob(blob_name)

        if not blob:
            raise FileNotFoundError(
                f"File {blob_name} not found in bucket {bucket_name}"
            )

        return blob.crc32c

    @staticmethod
    def get_local_file_hash(file_path: str) -> str:
        """
        Calculate CRC32C hash of a local file.

        Args:
            file_path: Path to the local file

        Returns:
            Base64-encoded string of the file's CRC32C hash
        """
        crc32c_hash = crcmod.predefined.Crc("crc-32c")

        with open(file_path, "rb") as f:
            # Read the file in chunks to handle large files efficiently
            for chunk in iter(lambda: f.read(4096), b""):
                crc32c_hash.update(chunk)

        # Convert to base64 to match GCS format
        return base64.b64encode(crc32c_hash.digest()).decode("utf-8")

    @staticmethod
    def compare_gcs_and_local_file_hashes(
        remote_file_path: str, local_file_path: str
    ) -> bool:
        """
        Compare hashes of a GCS file and a local file to check if they're identical.

        Args:
            remote_file_path: URI of the remote object in GCS
            local_file_path: Path to the local file to compare

        Returns:
            True if files are identical, False otherwise
        """
        try:
            gcs_hash = GcpRunner.get_gcs_file_hash(remote_file_path)
            local_hash = GcpRunner.get_local_file_hash(local_file_path)

            LOG.debug(
                f"Local hash of {local_file_path}: {local_hash}. GCS file {remote_file_path} hash: {gcs_hash}"
            )

            return gcs_hash == local_hash

        except Exception as e:
            print(f"Error comparing files: {str(e)}")
            return False

    @staticmethod
    def download_zipline_dataproc_jar(
        remote_file_path: str, local_file_path: str, version: str, jar_name: str
    ):
        print(
            f"Downloading {jar_name} from GCS...",
            remote_file_path,
            local_file_path,
            version,
            jar_name,
        )

        source_path = os.path.join(
            remote_file_path, "release", version, "jars", jar_name
        )
        dest_path = os.path.join(local_file_path, jar_name)

        are_identical = (
            GcpRunner.compare_gcs_and_local_file_hashes(source_path, dest_path)
            if os.path.exists(dest_path)
            else False
        )

        if are_identical:
            print(f"{dest_path} matches GCS {source_path}")
        else:
            print(f"{dest_path} does NOT match GCS {source_path}")
            print(f"Downloading {jar_name} from GCS...")

            GcpRunner.download_gcs_blob(source_path, dest_path)
        return dest_path

    def generate_dataproc_submitter_args(
        self,
        user_args: str,
        version: str,
        customer_artifact_prefix: str,
        job_type: JobType = JobType.SPARK,
        local_files_to_upload: List[str] = None,
        folder: str = "metadata",
    ):

        parsed = urlparse(customer_artifact_prefix)
        source_blob_name = parsed.path.lstrip("/")

        if local_files_to_upload is None:
            local_files_to_upload = []

        gcs_files = []
        for source_file in local_files_to_upload:
            customer_warehouse_bucket = get_customer_warehouse_bucket()
            # upload to `metadata` folder
            destination_file_path = os.path.join(
                source_blob_name,
                folder,
                f"{extract_filename_from_path(source_file)}",
            )
            gcs_files.append(
                GcpRunner.upload_gcs_blob(
<<<<<<< HEAD
                    customer_warehouse_bucket, source_file, destination_file_path
=======
                    get_customer_warehouse_bucket(), source_file, destination_file_path
>>>>>>> cef7635c
                )
            )
        gcs_file_args = ",".join(gcs_files)
        release_prefix = os.path.join(
            customer_artifact_prefix, "release", version, "jars"
        )

        # include jar uri. should also already be in the bucket
        jar_uri = os.path.join(release_prefix, f"{ZIPLINE_GCP_JAR_DEFAULT}")

        final_args = "{user_args} --jar-uri={jar_uri} --job-type={job_type} --main-class={main_class}"

        if job_type == JobType.FLINK:
            main_class = "ai.chronon.flink.FlinkJob"
            flink_jar_uri = os.path.join(
                release_prefix, f"{ZIPLINE_GCP_FLINK_JAR_DEFAULT}"
            )
            return (
                final_args.format(
                    user_args=user_args,
                    jar_uri=jar_uri,
                    job_type=job_type.value,
                    main_class=main_class,
                )
                + f" --flink-main-jar-uri={flink_jar_uri}"
            )

        elif job_type == JobType.SPARK:
            main_class = "ai.chronon.spark.Driver"
            return final_args.format(
                user_args=user_args,
                jar_uri=jar_uri,
                job_type=job_type.value,
                main_class=main_class,
            ) + (f" --files={gcs_file_args}" if gcs_file_args else "")
        else:
            raise ValueError(f"Invalid job type: {job_type}")

    def run_dataproc_flink_streaming(self):
        user_args = {
            "--groupby-name": self.groupby_name,
            "--kafka-bootstrap": self.kafka_bootstrap,
            "--online-class": ZIPLINE_GCP_ONLINE_CLASS_DEFAULT,
            "-ZGCP_PROJECT_ID": GcpRunner.get_gcp_project_id(),
            "-ZGCP_BIGTABLE_INSTANCE_ID": GcpRunner.get_gcp_bigtable_instance_id(),
            "--savepoint-uri": self.savepoint_uri,
            "--validate-rows": self.validate_rows,
        }

        flag_args = {"--mock-source": self.mock_source, "--validate": self.validate}
        flag_args_str = " ".join(key for key, value in flag_args.items() if value)

        user_args_str = " ".join(
            f"{key}={value}" for key, value in user_args.items() if value
        )

        dataproc_args = self.generate_dataproc_submitter_args(
            job_type=JobType.FLINK,
            version=self._version,
            customer_artifact_prefix=self._remote_artifact_prefix,
            user_args=" ".join([user_args_str, flag_args_str]),
        )
        command = f"java -cp {self.jar_path} {DATAPROC_ENTRY} {dataproc_args}"
        return command

    def run(self):
        command_list = []
        if self.mode == "info":
            command_list.append(
                "python3 {script} --conf {conf} --ds {ds} --repo {repo}".format(
                    script=self.render_info, conf=self.conf, ds=self.ds, repo=self.repo
                )
            )
        elif self.sub_help or self.mode == "fetch":
            entrypoint = "ai.chronon.online.fetcher.FetcherMain"
            command_list.append(
                "java -cp {jar} {entrypoint} {subcommand} {args}".format(
                    jar=self.jar_path,
                    entrypoint=entrypoint,
                    args="--help" if self.sub_help else self._gen_final_args(),
                    subcommand=ROUTES[self.conf_type][self.mode],
                )
            )
        elif self.mode == "query":
            # We could presumably support other metastore options but
            # for now only poking for a particular partition is supported.
            local_files_to_upload_to_gcs = (
                [os.path.join(self.repo, self.conf)] if self.conf else []
            )
            dataproc_args = self.generate_dataproc_submitter_args(
                # for now, self.conf is the only local file that requires uploading to gcs
                local_files_to_upload=local_files_to_upload_to_gcs,
                user_args=self._gen_final_args(),
                version=self._version,
                customer_artifact_prefix=self._remote_artifact_prefix,
                folder="queries",
            )
            command = f"java -cp {self.jar_path} {DATAPROC_ENTRY} query {dataproc_args}"
            print("Running query command:", command)
            command_list.append(command)
        elif self.mode == "metastore":
            # We could presumably support other metastore options but
            # for now only poking for a particular partition is supported.
            args = self._args.get("args")
            supported_subcommands = ["check-partitions"]
            assert (
                "check-partitions" in args
            ), f"Must specify one of the following subcommands: {supported_subcommands}"
            assert (
                "--partition-names" in args
            ), "Must specify a list of `--partition-names=schema.table/pk1=pv1/pk2=pv2"

            local_files_to_upload_to_gcs = (
                [os.path.join(self.repo, self.conf)] if self.conf else []
            )
            dataproc_args = self.generate_dataproc_submitter_args(
                # for now, self.conf is the only local file that requires uploading to gcs
                local_files_to_upload=local_files_to_upload_to_gcs,
                user_args=self._gen_final_args(),
                version=self._version,
                customer_artifact_prefix=self._remote_artifact_prefix,
            )
            command = f"java -cp {self.jar_path} {DATAPROC_ENTRY} {dataproc_args}"
            command_list.append(command)
        elif self.mode in ["streaming", "streaming-client"]:
            # streaming mode
            command = self.run_dataproc_flink_streaming()
            command_list.append(command)
        else:
            local_files_to_upload_to_gcs = (
                [os.path.join(self.repo, self.conf)] if self.conf else []
            )
            if self.parallelism > 1:
                assert self.start_ds is not None and self.ds is not None, (
                    "To use parallelism, please specify --start-ds and --end-ds to "
                    "break down into multiple backfill jobs"
                )
                date_ranges = split_date_range(self.start_ds, self.ds, self.parallelism)
                for start_ds, end_ds in date_ranges:
                    user_args = ("{subcommand} {args} {additional_args}").format(
                        subcommand=ROUTES[self.conf_type][self.mode],
                        args=self._gen_final_args(
                            start_ds=start_ds,
                            end_ds=end_ds,
                            # overriding the conf here because we only want the
                            # filename, not the full path. When we upload this to
                            # GCS, the full path does get reflected on GCS. But
                            # when we include the gcs file path as part of dataproc,
                            # the file is copied to root and not the complete path
                            # is copied.
                            override_conf_path=(
                                extract_filename_from_path(self.conf)
                                if self.conf
                                else None
                            ),
                        ),
                        additional_args=os.environ.get(
                            "CHRONON_CONFIG_ADDITIONAL_ARGS", ""
                        ),
                    )

                    dataproc_args = self.generate_dataproc_submitter_args(
                        local_files_to_upload=local_files_to_upload_to_gcs,
                        # for now, self.conf is the only local file that requires uploading to gcs
                        user_args=user_args,
                        version=self._version,
                        customer_artifact_prefix=self._remote_artifact_prefix,
                    )
                    command = (
                        f"java -cp {self.jar_path} {DATAPROC_ENTRY} {dataproc_args}"
                    )
                    command_list.append(command)
            else:
                user_args = ("{subcommand} {args} {additional_args}").format(
                    subcommand=ROUTES[self.conf_type][self.mode],
                    args=self._gen_final_args(
                        start_ds=self.start_ds,
                        # overriding the conf here because we only want the filename,
                        # not the full path. When we upload this to GCS, the full path
                        # does get reflected on GCS. But when we include the gcs file
                        # path as part of dataproc, the file is copied to root and
                        # not the complete path is copied.
                        override_conf_path=(
                            extract_filename_from_path(self.conf) if self.conf else None
                        ),
                    ),
                    additional_args=os.environ.get(
                        "CHRONON_CONFIG_ADDITIONAL_ARGS", ""
                    ),
                )
                dataproc_args = self.generate_dataproc_submitter_args(
                    # for now, self.conf is the only local file that requires uploading to gcs
                    local_files_to_upload=local_files_to_upload_to_gcs,
                    user_args=user_args,
                    version=self._version,
                    customer_artifact_prefix=self._remote_artifact_prefix,
                )
                command = f"java -cp {self.jar_path} {DATAPROC_ENTRY} {dataproc_args}"
                command_list.append(command)

        if len(command_list) > 1:
            # parallel backfill mode
            with multiprocessing.Pool(processes=int(self.parallelism)) as pool:
                LOG.info(
                    "Running args list {} with pool size {}".format(
                        command_list, self.parallelism
                    )
                )
                pool.map(check_call, command_list)
        elif len(command_list) == 1:
            output = check_output(command_list[0]).decode("utf-8").split("\n")
            print(*output, sep="\n")

            dataproc_submitter_id_str = "Dataproc submitter job id"

            dataproc_submitter_logs = [
                s for s in output if dataproc_submitter_id_str in s
            ]
            if dataproc_submitter_logs:
                log = dataproc_submitter_logs[0]
                job_id = (
                    log[
                        log.index(dataproc_submitter_id_str)
                        + len(dataproc_submitter_id_str)
                        + 1 :
                    ]
                ).strip()
                print(
                    """
                <-----------------------------------------------------------------------------------
                ------------------------------------------------------------------------------------
                                                  DATAPROC LOGS
                ------------------------------------------------------------------------------------
                ------------------------------------------------------------------------------------>
                """
                )
                check_call(
                    f"gcloud dataproc jobs wait {job_id} --region={GcpRunner.get_gcp_region_id()} "
                    f"--project={GcpRunner.get_gcp_project_id()}"
                )

                # Fetch the final job state
                jobs_info_str = check_output(
                    f"gcloud dataproc jobs describe {job_id} --region={GcpRunner.get_gcp_region_id()} "
                    f"--project={GcpRunner.get_gcp_project_id()} --format=json"
                ).decode("utf-8")
                job_info = json.loads(jobs_info_str)
                job_state = job_info.get("status", {}).get("state", "")

                print(
                    "<<<<<<<<<<<<<<<<-----------------JOB STATUS----------------->>>>>>>>>>>>>>>>>"
                )
                if job_state != "DONE":
                    print(
                        f"Job {job_id} is not in DONE state. Current state: {job_state}"
                    )
                    raise RuntimeError(f"Job {job_id} failed.")
                else:
                    print(f"Job {job_id} is in DONE state.")
                return job_id<|MERGE_RESOLUTION|>--- conflicted
+++ resolved
@@ -239,11 +239,7 @@
             )
             gcs_files.append(
                 GcpRunner.upload_gcs_blob(
-<<<<<<< HEAD
-                    customer_warehouse_bucket, source_file, destination_file_path
-=======
                     get_customer_warehouse_bucket(), source_file, destination_file_path
->>>>>>> cef7635c
                 )
             )
         gcs_file_args = ",".join(gcs_files)
