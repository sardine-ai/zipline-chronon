shared_libs = [
    maven_artifact("software.amazon.awssdk:dynamodb"),
    maven_artifact("software.amazon.awssdk:regions"),
    maven_artifact("software.amazon.awssdk:aws-core"),
    maven_artifact("software.amazon.awssdk:sdk-core"),
    maven_artifact("software.amazon.awssdk:utils"),
    maven_artifact("com.google.guava:guava"),
    maven_artifact("org.slf4j:slf4j-api"),
    maven_artifact("org.apache.hudi:hudi-aws-bundle"),
    maven_artifact("junit:junit"),
    maven_artifact("com.novocode:junit-interface"),
    maven_artifact("com.fasterxml.jackson.module:jackson-module-afterburner"),
    scala_artifact_with_suffix("org.apache.hudi:hudi-spark3.5-bundle"),
    scala_artifact_with_suffix("org.scala-lang.modules:scala-collection-compat"),
    "//api:lib",
    "//api:thrift_java",
    "//online:lib",
    "//spark:lib",
    "//tools/build_rules/spark:spark-exec",
]

scala_library(
    name = "cloud_aws_lib",
    srcs = glob(["src/main/**/*.scala"]),
    format = select({
        "//tools/config:scala_2_13": False,  # Disable for 2.13
        "//conditions:default": True,  # Enable for other versions
    }),
    visibility = ["//visibility:public"],
<<<<<<< HEAD
    deps = [
        maven_artifact("software.amazon.awssdk:dynamodb"),
        maven_artifact("software.amazon.awssdk:regions"),
        maven_artifact("software.amazon.awssdk:aws-core"),
        maven_artifact("software.amazon.awssdk:sdk-core"),
        maven_artifact("software.amazon.awssdk:utils"),
        maven_artifact("software.amazon.awssdk:emr"),
        maven_artifact("com.google.guava:guava"),
        maven_artifact("org.slf4j:slf4j-api"),
        scala_artifact_with_suffix("org.scala-lang.modules:scala-collection-compat"),
        "//api:lib",
        "//api:thrift_java",
        "//online:lib",
        "//spark:lib",
    ],
)

test_deps = [
    ":cloud_aws_lib",
    "//api:lib",
    "//online:lib",
    "//spark:lib",
    maven_artifact("software.amazon.awssdk:dynamodb"),
    maven_artifact("software.amazon.awssdk:regions"),
    maven_artifact("software.amazon.awssdk:aws-core"),
    maven_artifact("software.amazon.awssdk:sdk-core"),
    maven_artifact("software.amazon.awssdk:utils"),
=======
    deps = shared_libs,
)

test_deps = [
    maven_artifact("com.amazonaws:DynamoDBLocal"),
    maven_artifact("org.mockito:mockito-core"),
>>>>>>> 4f31158d
    maven_artifact("software.amazon.awssdk:auth"),
    maven_artifact("software.amazon.awssdk:emr"),
    maven_artifact("software.amazon.awssdk:identity-spi"),
    scala_artifact_with_suffix("com.chuusai:shapeless"),
<<<<<<< HEAD
    maven_artifact("junit:junit"),
    scala_artifact_with_suffix("org.mockito:mockito-scala"),
    maven_artifact("org.mockito:mockito-core"),
=======
    scala_artifact_with_suffix("org.typelevel:cats-core"),
    scala_artifact_with_suffix("org.mockito:mockito-scala"),
>>>>>>> 4f31158d
] + _CIRCE_DEPS + _SCALA_TEST_DEPS

scala_test_suite(
    name = "tests",
    srcs = glob(["src/test/**/*.scala"]),
    # defined in prelude_bazel file
    jvm_flags = _JVM_FLAGS_FOR_ACCESSING_BASE_JAVA_CLASSES,
    visibility = ["//visibility:public"],
    deps = shared_libs + test_deps + [":cloud_aws_lib"],
)<|MERGE_RESOLUTION|>--- conflicted
+++ resolved
@@ -4,6 +4,7 @@
     maven_artifact("software.amazon.awssdk:aws-core"),
     maven_artifact("software.amazon.awssdk:sdk-core"),
     maven_artifact("software.amazon.awssdk:utils"),
+    maven_artifact("software.amazon.awssdk:emr"),
     maven_artifact("com.google.guava:guava"),
     maven_artifact("org.slf4j:slf4j-api"),
     maven_artifact("org.apache.hudi:hudi-aws-bundle"),
@@ -27,54 +28,18 @@
         "//conditions:default": True,  # Enable for other versions
     }),
     visibility = ["//visibility:public"],
-<<<<<<< HEAD
-    deps = [
-        maven_artifact("software.amazon.awssdk:dynamodb"),
-        maven_artifact("software.amazon.awssdk:regions"),
-        maven_artifact("software.amazon.awssdk:aws-core"),
-        maven_artifact("software.amazon.awssdk:sdk-core"),
-        maven_artifact("software.amazon.awssdk:utils"),
-        maven_artifact("software.amazon.awssdk:emr"),
-        maven_artifact("com.google.guava:guava"),
-        maven_artifact("org.slf4j:slf4j-api"),
-        scala_artifact_with_suffix("org.scala-lang.modules:scala-collection-compat"),
-        "//api:lib",
-        "//api:thrift_java",
-        "//online:lib",
-        "//spark:lib",
-    ],
-)
-
-test_deps = [
-    ":cloud_aws_lib",
-    "//api:lib",
-    "//online:lib",
-    "//spark:lib",
-    maven_artifact("software.amazon.awssdk:dynamodb"),
-    maven_artifact("software.amazon.awssdk:regions"),
-    maven_artifact("software.amazon.awssdk:aws-core"),
-    maven_artifact("software.amazon.awssdk:sdk-core"),
-    maven_artifact("software.amazon.awssdk:utils"),
-=======
     deps = shared_libs,
 )
 
 test_deps = [
     maven_artifact("com.amazonaws:DynamoDBLocal"),
     maven_artifact("org.mockito:mockito-core"),
->>>>>>> 4f31158d
     maven_artifact("software.amazon.awssdk:auth"),
     maven_artifact("software.amazon.awssdk:emr"),
     maven_artifact("software.amazon.awssdk:identity-spi"),
     scala_artifact_with_suffix("com.chuusai:shapeless"),
-<<<<<<< HEAD
-    maven_artifact("junit:junit"),
-    scala_artifact_with_suffix("org.mockito:mockito-scala"),
-    maven_artifact("org.mockito:mockito-core"),
-=======
     scala_artifact_with_suffix("org.typelevel:cats-core"),
     scala_artifact_with_suffix("org.mockito:mockito-scala"),
->>>>>>> 4f31158d
 ] + _CIRCE_DEPS + _SCALA_TEST_DEPS
 
 scala_test_suite(
